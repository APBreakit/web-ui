<<<<<<< HEAD
---
title: browser-use-webui
app_file: webui.py
sdk: gradio
sdk_version: 5.9.1
python_version: 3.12
startup_duration_timeout: 2h
---
=======
# Browser-Use WebUI

## Background

This project builds upon the foundation of the [browser-use](https://github.com/browser-use/browser-use), which is designed to make websites accessible for AI agents. We have enhanced the original capabilities by providing:

1.  **A Brand New WebUI:** We offer a comprehensive web interface that supports a wide range of `browser-use` functionalities. This UI is designed to be user-friendly and enables easy interaction with the browser agent.

2.  **Expanded LLM Support:** We've integrated support for various Large Language Models (LLMs), including: Gemini, OpenAI, Azure OpenAI, Anthropic, DeepSeek, Ollama etc. And we plan to add support for even more models in the future.

3.  **Custom Browser Support:** You can use your own browser with our tool, eliminating the need to re-login to sites or deal with other authentication challenges. This feature also supports high-definition screen recording.

4.  **Customized Agent:** We've implemented a custom agent that enhances `browser-use` with Optimized prompts.

<video src="https://github.com/user-attachments/assets/58c0f59e-02b4-4413-aba8-6184616bf181" controls="controls" width="500" height="300" >Your browser does not support playing this video!</video>

**Changelog**
- [x] **2025/01/06:** Thanks to @richard-devbot, a New and Well-Designed WebUI is released. [Video tutorial demo](https://github.com/warmshao/browser-use-webui/issues/1#issuecomment-2573393113).


## Environment Installation

1.  **Python Version:** Ensure you have Python 3.11 or higher installed.
2.  **Install `browser-use`:**
    ```bash
    pip install browser-use
    ```
3.  **Install Playwright:**
    ```bash
    playwright install
    ```
4.  **Install Dependencies:**
    ```bash
    pip install -r requirements.txt
    ```
5.  **Configure Environment Variables:**
    - Copy `.env.example` to `.env` and set your environment variables, including API keys for the LLM.
    - **If using your own browser:**
      - Set `CHROME_PATH` to the executable path of your browser (e.g., `C:\Program Files\Google\Chrome\Application\chrome.exe` on Windows).
      - Set `CHROME_USER_DATA` to the user data directory of your browser (e.g.,`C:\Users\<YourUsername>\AppData\Local\Google\Chrome\User Data`).

## Usage

1.  **Run the WebUI:**
    ```bash
    python webui.py --ip 127.0.0.1 --port 7788
    ```
2.  **Access the WebUI:** Open your web browser and navigate to `http://127.0.0.1:7788`.
3.  **Using Your Own Browser:**
    - Close all chrome windows
    - Open the WebUI in a non-Chrome browser, such as Firefox or Edge. This is important because the persistent browser context will use the Chrome data when running the agent.
    - Check the "Use Own Browser" option within the Browser Settings.
>>>>>>> 6c29bc11
<|MERGE_RESOLUTION|>--- conflicted
+++ resolved
@@ -1,4 +1,3 @@
-<<<<<<< HEAD
 ---
 title: browser-use-webui
 app_file: webui.py
@@ -7,7 +6,6 @@
 python_version: 3.12
 startup_duration_timeout: 2h
 ---
-=======
 # Browser-Use WebUI
 
 ## Background
@@ -59,5 +57,4 @@
 3.  **Using Your Own Browser:**
     - Close all chrome windows
     - Open the WebUI in a non-Chrome browser, such as Firefox or Edge. This is important because the persistent browser context will use the Chrome data when running the agent.
-    - Check the "Use Own Browser" option within the Browser Settings.
->>>>>>> 6c29bc11
+    - Check the "Use Own Browser" option within the Browser Settings.